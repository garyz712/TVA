

# test_self_attention_top.py
import cocotb
from cocotb.clock import Clock
from cocotb.triggers import RisingEdge, Timer
import numpy as np
import random
import os

# Parameters matching self_attention_top
DATA_WIDTH = 16
L = 16           # Sequence length
E = 32           # Embedding dimension
N = 1           # Number of attention heads
OUT_DATA_WIDTH = 32  # Q2.30 for matmul outputs
TOLERANCE = 0.005    # Increased tolerance due to fixed-point approximations and sqrt(8) division

# ----------------------
# Fixed-point helpers (from submodules)
# ----------------------
def real_to_q1_15(x):
    val = int(x * (2**15))
    if val > 32767:
        val = 32767
    if val < -32768:
        val = -32768
    return np.array(val).astype(np.int16)

def q1_15_to_real(x):
    value = np.array(int(x) & 0xFFFF).astype(np.int16)
    return float(value) / (2**15)

def real_to_q1_30(x):
    val = int(x * (2**30))
    if val > (2**31 - 1):
        val = (2**31 - 1)
    if val < -(2**31):
        val = -(2**31)
    return np.array(val).astype(np.int32)

def q1_30_to_real(x):
    value = np.array(int(x) & 0xFFFFFFFF).astype(np.int32)
    return float(value) / (2**30)

def real_to_q1_3(x):
    val = int(x * (2**3))
    if val > 7:
        val = 7
    if val < -8:
        val = -8
    return val & 0xF

def nibble_to_real_q1_3(n):
    n &= 0xF
    if n & 0x8:
        n -= 0x10
    return float(n) / (2**3)

def real_to_q1_7(x):
    val = int(x * (2**7))
    if val > 127:
        val = 127
    if val < -128:
        val = -128
    return val & 0xFF

# Constants for sqrt(8) division
SQRT_E = np.sqrt(32.0)  # ≈ 2.828
INV_SQRT_E = 1.0 / SQRT_E  # ≈ 0.354
INV_SQRT_E_Q15 = real_to_q1_15(INV_SQRT_E)  # Hardware constant (11,600 in decimal)

def hw_multiply_inv_sqrt8(matmul_result_q30):
    matmul_signed = np.array(matmul_result_q30).astype(np.int32)
    inv_sqrt8_signed = np.int16(INV_SQRT_E_Q15)
    mult_result = np.int64(matmul_signed) * np.int64(inv_sqrt8_signed)
    q30_result = (mult_result >> 15) & 0xFFFFFFFF
    if q30_result & 0x80000000:
        q30_result = q30_result - 0x100000000
    return np.int32(q30_result)

# ----------------------
# DUT reset
# ----------------------
async def reset_dut(dut):
    dut.rst_n.value = 0
    dut.start.value = 0
    for i in range(L * E):
        dut.x_in[i].value = 0
    for i in range(E * E):
        dut.WQ_in[i].value = 0
        dut.WK_in[i].value = 0
        dut.WV_in[i].value = 0
        dut.WO_in[i].value = 0
    await Timer(20, units="ns")
    dut.rst_n.value = 1
    await Timer(20, units="ns")

# ----------------------
# Drive inputs
# ----------------------
async def drive_inputs(dut, x, wq, wk, wv, wo):
    for i in range(L * E):
        dut.x_in[i].value = int(x[i])
    for i in range(E * E):
        dut.WQ_in[i].value = int(wq[i])
        dut.WK_in[i].value = int(wk[i])
        dut.WV_in[i].value = int(wv[i])
        dut.WO_in[i].value = int(wo[i])
    dut.start.value = 1
    await RisingEdge(dut.clk)
    dut.start.value = 0

    # Wait for completion
    timeout = 10000
    while dut.done.value != 1 and timeout > 0:
        await RisingEdge(dut.clk)
        timeout -= 1
    assert timeout > 0, "Timeout waiting for done signal"
    assert dut.done.value == 1, "Done signal not asserted"
    assert dut.out_valid.value == 1, "Output valid signal not asserted"

# ----------------------
# Compute expected result (modified to return intermediates)
# ----------------------
def compute_expected(x, wq, wk, wv, wo):
    x_np = x.reshape(L * N, E)
    wq_np = wq.reshape(E, E)
    wk_np = wk.reshape(E, E)
    wv_np = wv.reshape(E, E)
    wo_np = wo.reshape(E, E)

    # Step 1: QKV generation
    def matmul_expected(a, b):
        expected_out = np.zeros((L * N, E), dtype=float)
        for k in range(E):
            for i in range(L * N):
                raw_a = int(a[i, k])
                a_val = q1_15_to_real(raw_a)
                for j in range(E):
                    raw_b = int(b[k, j])
                    b_val = q1_15_to_real(raw_b)
                    expected_out[i, j] += a_val * b_val
                expected_out = np.clip(expected_out, -2.0, 1.999999999)
        expected_q30 = np.vectorize(real_to_q1_30)(expected_out)
        expected_q15 = []
        for q30_val in expected_q30.flatten():
            sign_bit = (q30_val >> 31) & 1
            int_bit = (q30_val >> 30) & 1
            if sign_bit == int_bit:
                q15_val = (sign_bit << 15) | ((q30_val >> 15) & 0x7FFF)
            else:
                q15_val = 0x8000 if sign_bit else 0x7FFF
            if q15_val & 0x8000:
                q15_val = q15_val - 0x10000
            expected_q15.append(q15_val)
        return np.array(expected_q15, dtype=np.int16).reshape(L * N, E)

    q = matmul_expected(x_np, wq_np).reshape(L, N, E)
    k = matmul_expected(x_np, wk_np).reshape(L, N, E)
    v = matmul_expected(x_np, wv_np).reshape(L, N, E)

    # Step 2: Attention scores
    q_np = q.reshape(L * N, E)
    k_np = k.reshape(L, N, E)
    matmul_result = np.zeros((L * N, L), dtype=float)
    for e in range(E):
        for i in range(L * N):
            for j in range(L * N):
                q_val = q1_15_to_real(q_np[i, e])
                k_val = q1_15_to_real(k_np[j, 0, e])  # N=1
                matmul_result[i, j] += q_val * k_val
        matmul_result = np.clip(matmul_result, -2.0, 1.999999999)
    matmul_q30 = np.vectorize(real_to_q1_30)(matmul_result)
    a_q30 = np.array([hw_multiply_inv_sqrt8(matmul_q30[i, j]) for i in range(L * N) for j in range(L)], dtype=np.int32)

    a_q15 = []
    for q30_val in a_q30:
        sign_bit = (q30_val >> 31) & 1
        int_bit = (q30_val >> 30) & 1
        if sign_bit == int_bit:
            q15_val = (sign_bit << 15) | ((q30_val >> 15) & 0x7FFF)
        else:
            q15_val = 0x8000 if sign_bit else 0x7FFF
        if q15_val & 0x8000:
            q15_val = q15_val - 0x10000
        a_q15.append(q15_val)
    a = np.array(a_q15, dtype=np.int16).reshape(L, N, L)

    # Step 3: Softmax approximation
    a_float = np.vectorize(q1_15_to_real)(a)
    a_softmax = np.zeros((L, N, L), dtype=float)
    for n in range(N):
        for i in range(L):
            relu_row = np.maximum(a_float[i, n, :], 0)
            row_sum = np.sum(relu_row)
            if row_sum != 0:
                a_softmax[i, n, :] = relu_row / row_sum
            else:
                a_softmax[i, n, :] = 0
    a_softmax = np.clip(a_softmax, -1.0, 0.999969482421875)
    a_softmax_q15 = np.vectorize(real_to_q1_15)(a_softmax).reshape(L * N, L)

    # Step 4: Precision assignment
    a_sum = np.sum(a_softmax_q15, axis=0)
    token_precision = []
    for s in a_sum:
        if s < 16384:
            code = 0  # int4
        elif s < 32768:
            code = 1  # int8
        else:
            code = 2  # fp16
        token_precision.append(code)

    # Step 5: A*V multiplication
    av_out = np.zeros((L, E), dtype=float)
    for k_idx in range(L):
        prec = token_precision[k_idx]
        for i in range(L):
            raw_a = int(a_softmax_q15[i, k_idx])
            if prec == 0:
                a_val = nibble_to_real_q1_3(raw_a >> 12)
            elif prec == 1:
                a_val = float(np.array((raw_a & 0xFF00) >> 8).astype(np.int8)) / (2**7)
            else:
                a_val = q1_15_to_real(raw_a)
            for j in range(E):
                raw_v = int(v[k_idx, 0, j])  # N=1
                if prec == 0:
                    v_val = nibble_to_real_q1_3(raw_v >> 12)
                elif prec == 1:
                    v_val = float(np.array((raw_v & 0xFF00) >> 8).astype(np.int8)) / (2**7)
                else:
                    v_val = q1_15_to_real(raw_v)
                av_out[i, j] += a_val * v_val
                av_out[i, j] = np.clip(av_out[i, j], -2.0, 1.999999999)
    av_out = np.clip(av_out, -1.0, 0.999969482421875)
    av_q15 = np.vectorize(real_to_q1_15)(av_out)

    # Step 6: W_O multiplication
    expected_out = np.zeros((L, E), dtype=float)
    for k_idx in range(E):
        for i in range(L):
            raw_av = int(av_q15[i, k_idx])
            av_val = q1_15_to_real(raw_av)
            for j in range(E):
                raw_wo = int(wo_np[k_idx, j])
                wo_val = q1_15_to_real(raw_wo)
                expected_out[i, j] += av_val * wo_val
        expected_out = np.clip(expected_out, -2.0, 1.999999999)
    out_q30 = np.vectorize(real_to_q1_30)(expected_out)

    out_q15 = []
    for q30_val in out_q30.flatten():
        sign_bit = (q30_val >> 31) & 1
        int_bit = (q30_val >> 30) & 1
        if sign_bit == int_bit:
            q15_val = (sign_bit << 15) | ((q30_val >> 15) & 0x7FFF)
        else:
            q15_val = 0x8000 if sign_bit else 0x7FFF
        if q15_val & 0x8000:
            q15_val = q15_val - 0x10000
        out_q15.append(q15_val)
    out_q15 = np.array(out_q15, dtype=np.int16).reshape(L, E)

    return {
        'Q': q.reshape(L, E),
        'K': k.reshape(L, E),
        'V': v.reshape(L, E),
        'A': a.reshape(L, L),
        'A_softmax': a_softmax_q15.reshape(L, L),
        'token_precision': np.array(token_precision, dtype=np.int8),
        'AV': av_q15,
        'out': out_q15
    }

# ----------------------
# Generate test case
# ----------------------
def generate_test_case():
    x = np.array([real_to_q1_15(random.uniform(-1, 1-2**-15)) for _ in range(L * E)], dtype=np.int16).reshape(L * N, E)
    wq = np.array([real_to_q1_15(random.uniform(-1, 1-2**-15)) for _ in range(E * E)], dtype=np.int16).reshape(E, E)
    wk = np.array([real_to_q1_15(random.uniform(-1, 1-2**-15)) for _ in range(E * E)], dtype=np.int16).reshape(E, E)
    wv = np.array([real_to_q1_15(random.uniform(-1, 1-2**-15)) for _ in range(E * E)], dtype=np.int16).reshape(E, E)
    wo = np.array([real_to_q1_15(random.uniform(-1, 1-2**-15)) for _ in range(E * E)], dtype=np.int16).reshape(E, E)
    return x, wq, wk, wv, wo

# ----------------------
# Run test and compare with intermediate assertions
# ----------------------
async def run_test(dut, x, wq, wk, wv, wo, test_name, b=0):
    dut._log.info(f"Starting test: {test_name}")
    
    # Drive inputs and wait for completion
    await drive_inputs(dut, x.flatten(), wq.flatten(), wk.flatten(), wv.flatten(), wo.flatten())
    
    # Compute expected results (including intermediates)
    expected = compute_expected(x, wq, wk, wv, wo)
    
    # Helper function to read DUT array and handle sign extension
    def read_dut_array(dut_array, size, shape):
        result = []
        for i in range(size):
            value = int(dut_array[i].value)
            if value & (1 << 15):
                value -= (1 << 16)
            result.append(value)
        return np.array(result, dtype=np.int16).reshape(shape)

    # Check QKV generator outputs
    q_dut = read_dut_array(dut.qkv_inst.Q_out, L * E, (L, E))
    k_dut = read_dut_array(dut.qkv_inst.K_out, L * E, (L, E))
    v_dut = read_dut_array(dut.qkv_inst.V_out, L * E, (L, E))
    
    passed = True
    max_error = 0.0

    # QKV assertions
    for i in range(L):
        for j in range(E):
            q_actual = q1_15_to_real(q_dut[i, j])
            q_expected = q1_15_to_real(expected['Q'][i, j])
            diff = abs(q_actual - q_expected)
            max_error = max(max_error, diff)
            if diff > TOLERANCE:
                dut._log.error(f"QKV (Q) Mismatch at [{i},{j}]: got {q_actual:.6f}, expected {q_expected:.6f}, diff {diff:.6f}")
                passed = False

            k_actual = q1_15_to_real(k_dut[i, j])
            k_expected = q1_15_to_real(expected['K'][i, j])
            diff = abs(k_actual - k_expected)
            max_error = max(max_error, diff)
            if diff > TOLERANCE:
                dut._log.error(f"QKV (K) Mismatch at [{i},{j}]: got {k_actual:.6f}, expected {k_expected:.6f}, diff {diff:.6f}")
                passed = False

            v_actual = q1_15_to_real(v_dut[i, j])
            v_expected = q1_15_to_real(expected['V'][i, j])
            diff = abs(v_actual - v_expected)
            max_error = max(max_error, diff)
            if diff > TOLERANCE:
                dut._log.error(f"QKV (V) Mismatch at [{i},{j}]: got {v_actual:.6f}, expected {v_expected:.6f}, diff {diff:.6f}")
                passed = False

    # Check attention_score output
    a_dut = read_dut_array(dut.attn_score_inst.A_out, L * L, (L, L))
    for i in range(L):
        for j in range(L):
            a_actual = q1_15_to_real(a_dut[i, j])
            a_expected = q1_15_to_real(expected['A'][i, j])
            diff = abs(a_actual - a_expected)
            max_error = max(max_error, diff)
            if diff > TOLERANCE:
                dut._log.error(f"Attention Score Mismatch at [{i},{j}]: got {a_actual:.6f}, expected {a_expected:.6f}, diff {diff:.6f}")
                passed = False

    # Check softmax_approx output
    a_softmax_dut = read_dut_array(dut.softmax_inst.A_out, L * L, (L, L))
    for i in range(L):
        for j in range(L):
            a_softmax_actual = q1_15_to_real(a_softmax_dut[i, j])
            a_softmax_expected = q1_15_to_real(expected['A_softmax'][i, j])
            diff = abs(a_softmax_actual - a_softmax_expected)
            max_error = max(max_error, diff)
            if diff > TOLERANCE:
                dut._log.error(f"Softmax Mismatch at [{i},{j}]: got {a_softmax_actual:.6f}, expected {a_softmax_expected:.6f}, diff {diff:.6f}")
                passed = False

    # Check precision_assigner output
    token_precision_dut = []
    for i in range(L):
        value = int(dut.prec_assign_inst.token_precision[i].value)
        token_precision_dut.append(value)
    token_precision_dut = np.array(token_precision_dut, dtype=np.int8)
    for i in range(L):
        if token_precision_dut[i] != expected['token_precision'][i]:
            dut._log.error(f"Precision Assigner Mismatch at token {i}: got {token_precision_dut[i]}, expected {expected['token_precision'][i]}")
            passed = False

    # Check attention_av_multiply output
    av_dut = read_dut_array(dut.av_multiply_inst.out_mem, L * E, (L, E))
    for i in range(L):
        for j in range(E):
            av_actual = q1_15_to_real(av_dut[i, j])
            av_expected = q1_15_to_real(expected['AV'][i, j])
            diff = abs(av_actual - av_expected)
            max_error = max(max_error, diff)
            if diff > TOLERANCE:
                dut._log.error(f"AV Multiply Mismatch at [{i},{j}]: got {av_actual:.6f}, expected {av_expected:.6f}, diff {diff:.6f}")
                passed = False

    # Check final output
    out_dut = read_dut_array(dut.out, L * E, (L, E))
<<<<<<< HEAD
    os.makedirs(f"../verilog_outputs", exist_ok=True)
    np.save(f"../verilog_outputs/self_attention_out_{b}.npy", out_dut)
=======
    os.makedirs("verilog_outputs", exist_ok=True)
    np.save(f"verilog_outputs/self_attention_out_{b}.npy", out_dut)
>>>>>>> c1d02d9b
    for i in range(L):
        for j in range(E):
            out_actual = q1_15_to_real(out_dut[i, j])
            out_expected = q1_15_to_real(expected['out'][i, j])
            diff = abs(out_actual - out_expected)
            max_error = max(max_error, diff)
            if diff > TOLERANCE:
                dut._log.error(f"Final Output Mismatch at [{i},{j}]: got {out_actual:.6f}, expected {out_expected:.6f}, diff {diff:.6f}")
                passed = False
            else:
                dut._log.debug(f"Final Output [{i},{j}]: got {out_actual:.6f}, expected {out_expected:.6f}, diff {diff:.6f}")

    dut._log.info(f"Test {test_name}: Max error = {max_error:.6f}")
    if passed:
        dut._log.info(f"Test {test_name} PASSED")
    else:
        dut._log.error(f"Test {test_name} FAILED")
    
    return passed

@cocotb.test()
async def test_generate_for_colab(dut):
    clock = Clock(dut.clk, 10, units="ns")
    cocotb.start_soon(clock.start())

    await reset_dut(dut)

    wq = np.load(f"verilog_inputs/wq_np.npy").reshape(E, E).astype(np.int16)
    wk = np.load(f"verilog_inputs/wk_np.npy").reshape(E, E).astype(np.int16)
    wv = np.load(f"verilog_inputs/wv_np.npy").reshape(E, E).astype(np.int16)
    wo = np.load(f"verilog_inputs/wo_np.npy").reshape(E, E).astype(np.int16)

    for b in range(10):
        x = np.load(f"verilog_inputs/x_ln_np_{b}.npy").reshape(L*N, E).astype(np.int16)
        await run_test(dut, x, wq, wk, wv, wo, "Actual Input", b)
        await reset_dut(dut)


# ----------------------
# Main test function
# ----------------------
# @cocotb.test()
async def test_self_attention_top(dut):
    clock = Clock(dut.clk, 10, units="ns")
    cocotb.start_soon(clock.start())

    await reset_dut(dut)

    # Test 1: Random matrices
    for _ in range(100):
        x, wq, wk, wv, wo = generate_test_case()
        await run_test(dut, x, wq, wk, wv, wo, "Random Matrices")
        await reset_dut(dut)

    # Test 2: Zero matrices
    x_zero = np.zeros((L * N, E), dtype=np.int16)
    wq_zero = np.zeros((E, E), dtype=np.int16)
    wk_zero = np.zeros((E, E), dtype=np.int16)
    wv_zero = np.zeros((E, E), dtype=np.int16)
    wo_zero = np.zeros((E, E), dtype=np.int16)
    await run_test(dut, x_zero, wq_zero, wk_zero, wv_zero, wo_zero, "Zero Matrices")
    await reset_dut(dut)

    # Test 3: Identity-like input matrix
    x_identity = np.array([
        real_to_q1_15(1.0) if i % (E + 1) == 0 else real_to_q1_15(0.0)
        for i in range(L * E)
    ], dtype=np.int16).reshape(L * N, E)
    wq_random = np.array([
        real_to_q1_15(random.uniform(-0.9, 0.9))
        for _ in range(E * E)
    ], dtype=np.int16).reshape(E, E)
    wk_random = np.array([
        real_to_q1_15(random.uniform(-0.9, 0.9))
        for _ in range(E * E)
    ], dtype=np.int16).reshape(E, E)
    wv_random = np.array([
        real_to_q1_15(random.uniform(-0.9, 0.9))
        for _ in range(E * E)
    ], dtype=np.int16).reshape(E, E)
    wo_random = np.array([
        real_to_q1_15(random.uniform(-0.9, 0.9))
        for _ in range(E * E)
    ], dtype=np.int16).reshape(E, E)
    await run_test(dut, x_identity, wq_random, wk_random, wv_random, wo_random, "Identity X Matrix")
    await reset_dut(dut)

    # Test 4: Small value matrices
    x_small = np.array([
        real_to_q1_15(random.uniform(-0.01, 0.01))
        for _ in range(L * E)
    ], dtype=np.int16).reshape(L * N, E)
    wq_small = np.array([
        real_to_q1_15(random.uniform(-0.01, 0.01))
        for _ in range(E * E)
    ], dtype=np.int16).reshape(E, E)
    wk_small = np.array([
        real_to_q1_15(random.uniform(-0.01, 0.01))
        for _ in range(E * E)
    ], dtype=np.int16).reshape(E, E)
    wv_small = np.array([
        real_to_q1_15(random.uniform(-0.01, 0.01))
        for _ in range(E * E)
    ], dtype=np.int16).reshape(E, E)
    wo_small = np.array([
        real_to_q1_15(random.uniform(-0.01, 0.01))
        for _ in range(E * E)
    ], dtype=np.int16).reshape(E, E)
    await run_test(dut, x_small, wq_small, wk_small, wv_small, wo_small, "Small Values")
    await reset_dut(dut)

    # Test 5: Maximum value matrices
    x_max = np.full((L * N, E), real_to_q1_15(0.9), dtype=np.int16)
    wq_max = np.full((E, E), real_to_q1_15(0.9), dtype=np.int16)
    wk_max = np.full((E, E), real_to_q1_15(0.9), dtype=np.int16)
    wv_max = np.full((E, E), real_to_q1_15(0.9), dtype=np.int16)
    wo_max = np.full((E, E), real_to_q1_15(0.9), dtype=np.int16)
    await run_test(dut, x_max, wq_max, wk_max, wv_max, wo_max, "Maximum Values")
    await reset_dut(dut)

    # Test 6: Mixed precision trigger
    x = np.array([real_to_q1_15(random.uniform(-0.5, 0.5)) for _ in range(L * E)], dtype=np.int16).reshape(L * N, E)
    wq = np.array([real_to_q1_15(random.uniform(-0.5, 0.5)) for _ in range(E * E)], dtype=np.int16).reshape(E, E)
    wk = np.array([real_to_q1_15(random.uniform(-0.5, 0.5)) for _ in range(E * E)], dtype=np.int16).reshape(E, E)
    wv = np.array([real_to_q1_15(random.uniform(-0.5, 0.5)) for _ in range(E * E)], dtype=np.int16).reshape(E, E)
    wo = np.array([real_to_q1_15(random.uniform(-0.5, 0.5)) for _ in range(E * E)], dtype=np.int16).reshape(E, E)
    await run_test(dut, x, wq, wk, wv, wo, "Mixed Precision Trigger")
    await reset_dut(dut)

    # Test 7: Orthogonal weight matrices
    wq_ortho = np.eye(E, dtype=float) * 0.9
    wk_ortho = np.eye(E, dtype=float) * 0.9
    wv_ortho = np.eye(E, dtype=float) * 0.9
    wo_ortho = np.eye(E, dtype=float) * 0.9
    x_random = np.array([real_to_q1_15(random.uniform(-0.9, 0.9)) for _ in range(L * E)], dtype=np.int16).reshape(L * N, E)
    wq_ortho = np.vectorize(real_to_q1_15)(wq_ortho).reshape(E, E)
    wk_ortho = np.vectorize(real_to_q1_15)(wk_ortho).reshape(E, E)
    wv_ortho = np.vectorize(real_to_q1_15)(wv_ortho).reshape(E, E)
    wo_ortho = np.vectorize(real_to_q1_15)(wo_ortho).reshape(E, E)
    await run_test(dut, x_random, wq_ortho, wk_ortho, wv_ortho, wo_ortho, "Orthogonal Weights")
    await reset_dut(dut)

    # Test 8: Sequential runs
    for i in range(3):
        x, wq, wk, wv, wo = generate_test_case()
        await run_test(dut, x, wq, wk, wv, wo, f"Sequential Run {i+1}")
        await reset_dut(dut)

    dut._log.info("All tests completed.")


















<|MERGE_RESOLUTION|>--- conflicted
+++ resolved
@@ -392,13 +392,8 @@
 
     # Check final output
     out_dut = read_dut_array(dut.out, L * E, (L, E))
-<<<<<<< HEAD
-    os.makedirs(f"../verilog_outputs", exist_ok=True)
-    np.save(f"../verilog_outputs/self_attention_out_{b}.npy", out_dut)
-=======
     os.makedirs("verilog_outputs", exist_ok=True)
     np.save(f"verilog_outputs/self_attention_out_{b}.npy", out_dut)
->>>>>>> c1d02d9b
     for i in range(L):
         for j in range(E):
             out_actual = q1_15_to_real(out_dut[i, j])
